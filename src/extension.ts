--- conflicted
+++ resolved
@@ -12,7 +12,6 @@
 	}
 }
 
-<<<<<<< HEAD
 let running = false;
 let statusBarButton: vscode.StatusBarItem;
 let logRequest: request.Request;
@@ -47,9 +46,6 @@
 		logRequest.abort();
 	}
 }
-=======
-
->>>>>>> 65d1d1d3
 
 // this method is called when your extension is activated
 // your extension is activated the very first time the command is executed
@@ -60,7 +56,7 @@
 		}
 	});
 	context.subscriptions.push(trackerDisposable);
-	
+
 	async function runMirrorD(this: { session: vscode.DebugSession }) {
 		if (running) {
 			cleanup();
@@ -74,10 +70,11 @@
 
 			vscode.window.showQuickPick(podNames, { placeHolder: 'Select pod to mirror' }).then(async podName => {
 				// Infer container id from pod name
-				let containerID = pods.body.items.find((pod: { metadata: { name: any; }; }) => pod.metadata.name === podName)
-					.status.containerStatuses[0].containerID.split('//')[1];
-
-				// Infert port from process ID
+				let selectedPod = pods.body.items.find((pod: { metadata: { name: any; }; }) => pod.metadata.name === podName);
+				let containerID = selectedPod.status.containerStatuses[0].containerID.split('//')[1];
+				let nodeName = selectedPod.spec.nodeName;
+
+				// Infer port from process ID
 				let port: string = '';
 				if (session.configuration.mirrord && session.configuration.mirrord.port) {
 					port = session.configuration.mirrord.port;
@@ -99,7 +96,6 @@
 					});
 				}
 
-<<<<<<< HEAD
 				if (!port) {
 					throw new Error("Could not find the debugged process' port");
 				}
@@ -110,7 +106,8 @@
 					metadata: { name: agentPodName },
 					spec: {
 						hostPID: true,
-						hostIPC: true,
+						nodeName: nodeName,
+						restartPolicy: 'Never',
 						volumes: [
 							{
 								name: 'containerd',
@@ -138,84 +135,15 @@
 								]
 							}
 						]
-=======
-	let debugDisposable = vscode.debug.onDidStartDebugSession(async session => {
-		// Get pods from kubectl and let user select one to mirror
-		let pods = await k8sApi.listNamespacedPod('default');
-		let podNames = pods.body.items.map((pod: { metadata: { name: any; }; }) => { return pod.metadata.name; });
-
-		vscode.window.showQuickPick(podNames, { placeHolder: 'Select pod to mirror' }).then(async podName => {
-			// Infer container id from pod name
-			let selectedPod = pods.body.items.find((pod: { metadata: { name: any; }; }) => pod.metadata.name === podName);
-			let containerID = selectedPod.status.containerStatuses[0].containerID.split('//')[1];
-			let nodeName = selectedPod.spec.nodeName;
-
-			// Infert port from process ID
-			let port: string = '';
-			if (session.configuration.mirrord && session.configuration.mirrord.port) {
-				port = session.configuration.mirrord.port;
-			} else {
-				var netstat = require('node-netstat');
-				netstat.commands['darwin'].args.push('-a'); // The default args don't list LISTEN ports on OSX
-				// TODO: Check on other linux, windows
-				netstat({
-					filter: {
-						pid: ProcessCapturer.pid,
-						protocol: 'tcp',
-					},
-					sync: true,
-					limit: 5,
-				}, (data: { state: string; local: { port: string; }; }) => {
-					if (data.state === 'LISTEN') {
-						port = data.local.port;
->>>>>>> 65d1d1d3
 					}
 
 				};
 
-<<<<<<< HEAD
 				try {
 					await k8sApi.createNamespacedPod('default', agentPod);
 					openedPods[session.id] = agentPodName;
 				} catch (e) {
 					console.log(e);
-=======
-			const shortid = require('short-uuid');
-			const agentPodName = 'mirrord-' + shortid.generate().toLowerCase();
-			let agentPod = {
-				metadata: { name: agentPodName},
-				spec: {
-					hostPID: true,
-					nodeName: nodeName,
-					restartPolicy: 'Never',
-					volumes: [
-						{
-							name: 'containerd',
-							hostPath: { path: '/run/containerd/containerd.sock' }
-						}
-					],
-					containers: [
-						{
-							name: 'mirrord-agent',
-							image: 'ghcr.io/metalbear-co/mirrord-agent:main',
-							imagePullPolicy: 'Always',
-							securityContext: { privileged: true },
-							volumeMounts: [
-								{
-									mountPath: '/run/containerd/containerd.sock',
-									name: 'containerd'
-								}
-							],
-							command: [
-								"./mirrord-agent",
-								"--container-id",
-								containerID,
-								"--ports",
-								'80'
-							]
-						}
-					]
->>>>>>> 65d1d1d3
 				}
 				const net = require('net');
 				const stream = require('stream');
@@ -223,9 +151,9 @@
 				let logStream = new stream.PassThrough();
 				let connections: { [connection_id: string]: net.Socket; } = {};
 				let packetCount = 0;
-				function updatePacketCount(){
+				function updatePacketCount() {
 					packetCount++;
-					statusBarButton.text = 'Stop mirrord (packets sent: ' + packetCount + ')'; 
+					statusBarButton.text = 'Stop mirrord (packets sent: ' + packetCount + ')';
 				}
 				logStream.on('data', (chunk: Buffer) => {
 					chunk.toString().split('\n').forEach((line: string) => {
